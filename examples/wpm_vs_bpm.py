import torch
import numpy as np

def main():
    # Coordinates
    xi, xf = -20, 20
    yi, yf = -20, 20
    zi, zf = -20, 20
    nx, ny, nz = 101, 101, 101
    x = torch.linspace(xi, xf, nx).reshape( 1,  1, nx)
    y = torch.linspace(yi, yf, ny).reshape( 1, ny,  1)
    z = torch.linspace(zi, zf, nz).reshape(nz,  1,  1)
    dx = (xf - xi)/(nx-1)
    dy = (yf - yi)/(ny-1)
    dz = (zf - zi)/(nz-1)
    print("Voxel dimensions:", dx, dy, dz)

    # Refractive object: Maxwell's Fisheye
    r_sq = x**2 + y**2 + z**2
    n0 = 2
    R_sq = 20**2
    maxwell_fisheye = n0 / (1 + r_sq/R_sq)
    to_tif('index_of_refraction.tif', maxwell_fisheye)

    # Input field: Gaussian beam
    wavelength = 1
    input_field = gaussian_beam_2d(
        x=x, y=y, x0=0, y0=0, phi=0, theta=0, wavelength=wavelength, w=0.5)
    to_tif('input_field.tif', input_field)

    # Simulate with slow but accurate WPM:
    try:
         calculated_field_wpm_abs = from_tif('calculated_field_wpm.tif'
                                             ).astype('float64')
    except FileNotFoundError:
        calculated_field_wpm = wpm(
            input_field=input_field,
            wavelength=wavelength,
            index_of_refraction=maxwell_fisheye,
            d_xyz=(dx, dy, dz))
        calculated_field_wpm_abs = torch.abs(calculated_field_wpm)
        to_tif('calculated_field_wpm.tif', calculated_field_wpm_abs)

    # Simulate with fast but inaccurate BPM:
    calculated_field_bpm = bpm(
        input_field=input_field,
        wavelength=wavelength,
        index_of_refraction=maxwell_fisheye,
        d_xyz=(dx, dy, dz))
    calculated_field_bpm_abs = torch.abs(calculated_field_bpm)
    amplitude_error = calculated_field_bpm_abs - calculated_field_wpm_abs
    to_tif('amplitude_error_bpm.tif', amplitude_error)
    to_tif('calculated_field_bpm.tif', calculated_field_bpm_abs)

    # Simulate with fast(?) but accurate(?) BPM:
    for nn_bucket_size_factor in range(8):
        calculated_field = fast_wpm(
            input_field=input_field,
            wavelength=wavelength,
            index_of_refraction=maxwell_fisheye,
            d_xyz=(dx, dy, dz),
<<<<<<< HEAD
            nn=nn)
        calculated_field = torch.stack(calculated_field)
        calculated_field_abs = torch.abs(calculated_field)
=======
            n_bucket_size=2.0 ** -nn_bucket_size_factor)
        calculated_field_abs = np.abs(calculated_field)
>>>>>>> 4202669c
        amplitude_error = calculated_field_abs - calculated_field_wpm_abs
        to_tif('amplitude_error_%03d.tif' % (nn_bucket_size_factor), amplitude_error)
##        to_tif('calculated_field_%03d.tif'%(nn), np.abs(calculated_field))
<<<<<<< HEAD
        to_tif('calculated_field_%03d_xz.tif'%(nn),
               torch.abs(calculated_field).sum(axis=1))
=======
        to_tif('calculated_field_%03d_xz.tif' % (nn_bucket_size_factor),
               np.abs(calculated_field).sum(axis=1))
>>>>>>> 4202669c

def bpm(input_field, wavelength, index_of_refraction, d_xyz):
    """Calculate light propagation in a 3D refractive object with the BPM

    (BPM is the "beam propagation method")
    """
    sqrt, exp, pi = torch.sqrt, torch.exp, torch.pi
    k = 2*pi/wavelength
    fft, ifft = torch.fft.fftn, torch.fft.ifftn
    dx, dy, dz = d_xyz
    nz, ny, nx = index_of_refraction.shape
    calculated_field = [input_field]
    print("Calculating fast (but wrong?) BPM propagation...", sep='', end='')
    for which_z in range(nz):
        print(".", sep='', end='')
        last_field = calculated_field[-1]
        last_field_ft = fft(last_field)
        n = index_of_refraction[which_z, :, :]
        n_mean = n.mean()
        delta_n = (n - n_mean)
        kn_sq = (k*n_mean)**2 + 0j # Complex so the sqrt can give imaginary
        kx = (2*pi/dx)*torch.fft.fftfreq(nx).reshape(1, nx)
        ky = (2*pi/dy)*torch.fft.fftfreq(ny).reshape(ny, 1)
        kz = sqrt(kn_sq - kx**2 - ky**2)
        phase_shifts = exp(1j*k*delta_n*dz)
        next_field = phase_shifts * ifft(last_field_ft * exp(1j*kz*dz))
        calculated_field.append(next_field)
    print('done')
    calculated_field = torch.stack(calculated_field)
    return calculated_field


def wpm(input_field, wavelength, index_of_refraction, d_xyz):
    """Calculate light propagation in a 3D refractive object with the WPM

    (WPM is the "plane wave propagation method")
    """
    sqrt, exp, pi = torch.sqrt, torch.exp, torch.pi
    k, fft = 2*pi/wavelength, torch.fft.fftn
    dx, dy, dz = d_xyz
    nz, ny, nx = index_of_refraction.shape
    xp = torch.arange(nx).reshape(1, nx)
    yp = torch.arange(ny).reshape(ny, 1)
    calculated_field = [input_field]
    print("Calculating (faster? but accurate?) WPM propagation...",
          sep='', end='')
    for which_z in range(nz):
        print("Slice ", which_z, "...", sep='', end='')
        last_field = calculated_field[-1]
        last_field_ft = fft(last_field) / (ny*nx)
        next_field = torch.zeros_like(last_field)
        n = index_of_refraction[which_z, :, :]
        kn_sq = (k*n)**2 + 0j # Make it complex so the sqrt can give imaginary
        for i, fx in enumerate(torch.fft.fftfreq(nx)):
            print('.', sep='', end='')
            kx = 2*pi*fx/dx
            for j, fy in enumerate(torch.fft.fftfreq(ny)):
                ky = 2*pi*fy/dy
                kz = sqrt(kn_sq - kx**2 - ky**2)
                next_field += (last_field_ft[j, i] *
                               exp(1j*(kx*xp*dx + ky*yp*dy + kz*dz)))
        calculated_field.append(next_field)
        print('done')
    calculated_field = torch.stack(calculated_field)
    return calculated_field
    
def fast_wpm(input_field, wavelength, index_of_refraction, d_xyz, n_bucket_size: float = 1 / 64):
    # Try to WPM? ...the sorta-fast way
    fft, ifft = torch.fft.fftn, torch.fft.ifftn
    sqrt, exp, pi = torch.sqrt, torch.exp, torch.pi
    k = 2*pi/wavelength
    dx, dy, dz = d_xyz
    nz, ny, nx = index_of_refraction.shape
    calculated_field = [input_field]
    print("Calculating (faster?) WPM propagation...", sep='', end='')
    for n in index_of_refraction:
        print(".", sep='', end='')
        last_field = calculated_field[-1]
        last_field_ft = fft(last_field)
        # It's expensive to propagate in arbitrary inhomogenous
        # refractive indices, so instead, we'll simulate propagation in
        # a limited number of homogenous 'reference' materials:
        n_min, n_max = n.min(), n.max() + 1e-6
<<<<<<< HEAD
        n_range = torch.linspace(n_min, n_max, nn).reshape(nn, 1, 1)
        kx = (2*pi/dx)*torch.fft.fftfreq(nx).reshape(1, 1, nx)
        ky = (2*pi/dx)*torch.fft.fftfreq(ny).reshape(1, ny, 1)
=======
        n_buckets = max(2, int((n_max-n_min)/n_bucket_size))
        n_range = np.linspace(n_min, n_max, n_buckets)
        n_range = np.expand_dims(n_range, axis=(1, 2))
        # print(f"n_min: {n_min}, n_max: {n_max}, n_bucket_size: {n_bucket_size}, n_buckets: {n_buckets}")
        # print(f"n_range: {n_range.shape}")
        kx = (2*pi/dx)*fftfreq(nx).reshape(1, 1, nx)
        ky = (2*pi/dx)*fftfreq(ny).reshape(1, ny, 1)
>>>>>>> 4202669c
        kz_sq = (k*n_range)**2 - kx**2 - ky**2 # Might be negative, so...
        kz = sqrt(kz_sq.to(torch.complex128)) # complex input -> complex output
        next_field_reference_stack_ft = last_field_ft * exp(1j*kz*dz)
        next_field_reference_stack = ifft(next_field_reference_stack_ft,
                                          dim=(1, 2))
        next_field = z_interpolate(known_values=next_field_reference_stack,
                                   known_z=n_range, desired_z=n)
        calculated_field.append(next_field.clone())
    return calculated_field

"""
I have a vector of values, and a vector of evenly-spaced coordinates of
those values. Given a single new coordinate, I want to find the weighted
sum of the two values that bracket that coordinate, with weights given
by the linear proximity.
"""

def z_interpolate(known_values, known_z, desired_z):
    """Interpolate a 3D stack in the z-direction.
    """
    # 'known_values' is a 3D stack of 2D images, each taken at some
    # fixed, known z-coordinate. At each xy position in 2D, we want to
    # interpolate in the z-direction, to give a value at an unknown,
    # intermediate z-coordinate:
    assert known_values.ndim == 3
    num_values, ny, nx = known_values.shape
    num_intervals = num_values - 1
    assert num_intervals >= 1
    # 'known_z' is a 1D vector, giving the z-coordinate of each 2D image
    # in 'known_values'. 'known_z' must be monotonic increasing, and
    # uniformly spaced:
    assert known_z.shape in ((num_values,), (num_values, 1, 1))
    zi, zf = known_z[0].item(), known_z[-1].item()
    assert torch.allclose(known_z.squeeze(), torch.linspace(zi, zf, num_values))
    # 'desired_z' is a 2D array, with the same dimensions as a single
    # slice of 'known_values'. The entries in 'desired_z' are the
    # (unknown) z-coordinates at which we want to estimate values via
    # interpolation. All these z-values must be within the interval
    # covered by 'known_z':
    assert desired_z.shape == (ny, nx)
    assert zi <= desired_z.min() 
    assert desired_z.max() < zf
    
    desired_z_normalized = (desired_z - zi) * (num_intervals / (zf - zi))
    which_interval = torch.floor(desired_z_normalized)
    remainder = desired_z_normalized - which_interval
    which_interval = which_interval.to(torch.int64).reshape(1, ny, nx)
##    to_tif('which_interval.tif', which_interval)
##    to_tif('remainder.tif', remainder)

    lo_bound_vals = torch.gather(known_values, 0, which_interval)
    hi_bound_vals = torch.gather(known_values, 0, which_interval+1)
##    to_tif('lower_bound_values.tif', lo_bound_vals)
##    to_tif('upper_bound_values.tif', hi_bound_vals)

    result = lo_bound_vals*(1-remainder) + hi_bound_vals*remainder
##    to_tif('result.tif', result)
    return result[0, :, :]
    

def output_directory():
    # Put all the files that the demo code makes in their own folder:
    from pathlib import Path
    output_dir = Path(__file__).parent / 'output'
    output_dir.mkdir(exist_ok=True)
    return output_dir
    
def to_tif(filename, x):
    import tifffile as tf
    if hasattr(x, 'detach'):
        x = x.detach()
    if hasattr(x, 'real'):
        x = x.real
    if hasattr(x, 'detach'):
        x = x.detach().cpu().numpy()
    else:
        x = np.asarray(x)
    x = x.astype('float32')
    if x.ndim == 3:
        x = np.expand_dims(x, axis=(0, 2))
    tf.imwrite(output_directory() / filename, x, imagej=True)

def from_tif(filename):
    import tifffile as tf
    return tf.imread(output_directory() / filename)

def gaussian_beam_2d(x, y, x0, y0, phi, theta, wavelength, w):
    # Local nicknames:
    exp, sin, cos, pi = torch.exp, torch.sin, torch.cos, torch.pi
    # Simple math:
    k = 2*pi/wavelength
    theta = torch.tensor(theta)
    phi = torch.tensor(phi)
    kx = k*sin(theta)*cos(phi)
    ky = k*sin(theta)*sin(phi)
    r_sq = (x-x0)**2 + (y-y0)**2
    phase = exp(1j*(kx*(x-x0) + ky*(y-y0)))
    amplitude = exp(-r_sq / w**2)
    field = phase * amplitude
    return field.squeeze()

if __name__ == '__main__':
    main()<|MERGE_RESOLUTION|>--- conflicted
+++ resolved
@@ -59,24 +59,14 @@
             wavelength=wavelength,
             index_of_refraction=maxwell_fisheye,
             d_xyz=(dx, dy, dz),
-<<<<<<< HEAD
-            nn=nn)
+            n_bucket_size=2.0 ** -nn_bucket_size_factor)
         calculated_field = torch.stack(calculated_field)
         calculated_field_abs = torch.abs(calculated_field)
-=======
-            n_bucket_size=2.0 ** -nn_bucket_size_factor)
-        calculated_field_abs = np.abs(calculated_field)
->>>>>>> 4202669c
         amplitude_error = calculated_field_abs - calculated_field_wpm_abs
         to_tif('amplitude_error_%03d.tif' % (nn_bucket_size_factor), amplitude_error)
 ##        to_tif('calculated_field_%03d.tif'%(nn), np.abs(calculated_field))
-<<<<<<< HEAD
-        to_tif('calculated_field_%03d_xz.tif'%(nn),
+        to_tif('calculated_field_%03d_xz.tif' % (nn_bucket_size_factor),
                torch.abs(calculated_field).sum(axis=1))
-=======
-        to_tif('calculated_field_%03d_xz.tif' % (nn_bucket_size_factor),
-               np.abs(calculated_field).sum(axis=1))
->>>>>>> 4202669c
 
 def bpm(input_field, wavelength, index_of_refraction, d_xyz):
     """Calculate light propagation in a 3D refractive object with the BPM
@@ -145,7 +135,7 @@
     
 def fast_wpm(input_field, wavelength, index_of_refraction, d_xyz, n_bucket_size: float = 1 / 64):
     # Try to WPM? ...the sorta-fast way
-    fft, ifft = torch.fft.fftn, torch.fft.ifftn
+    fft, ifft, fftfreq = torch.fft.fftn, torch.fft.ifftn, torch.fft.fftfreq
     sqrt, exp, pi = torch.sqrt, torch.exp, torch.pi
     k = 2*pi/wavelength
     dx, dy, dz = d_xyz
@@ -160,19 +150,12 @@
         # refractive indices, so instead, we'll simulate propagation in
         # a limited number of homogenous 'reference' materials:
         n_min, n_max = n.min(), n.max() + 1e-6
-<<<<<<< HEAD
-        n_range = torch.linspace(n_min, n_max, nn).reshape(nn, 1, 1)
-        kx = (2*pi/dx)*torch.fft.fftfreq(nx).reshape(1, 1, nx)
-        ky = (2*pi/dx)*torch.fft.fftfreq(ny).reshape(1, ny, 1)
-=======
         n_buckets = max(2, int((n_max-n_min)/n_bucket_size))
-        n_range = np.linspace(n_min, n_max, n_buckets)
-        n_range = np.expand_dims(n_range, axis=(1, 2))
+        n_range = torch.linspace(n_min, n_max, n_buckets)[:, None, None]
         # print(f"n_min: {n_min}, n_max: {n_max}, n_bucket_size: {n_bucket_size}, n_buckets: {n_buckets}")
         # print(f"n_range: {n_range.shape}")
         kx = (2*pi/dx)*fftfreq(nx).reshape(1, 1, nx)
         ky = (2*pi/dx)*fftfreq(ny).reshape(1, ny, 1)
->>>>>>> 4202669c
         kz_sq = (k*n_range)**2 - kx**2 - ky**2 # Might be negative, so...
         kz = sqrt(kz_sq.to(torch.complex128)) # complex input -> complex output
         next_field_reference_stack_ft = last_field_ft * exp(1j*kz*dz)
